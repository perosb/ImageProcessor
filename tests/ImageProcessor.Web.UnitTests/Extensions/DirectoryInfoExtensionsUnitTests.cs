﻿// --------------------------------------------------------------------------------------------------------------------
// <copyright file="DirectoryInfoExtensionsUnitTests.cs" company="James Jackson-South">
//   Copyright (c) James Jackson-South.
//   Licensed under the Apache License, Version 2.0.
// </copyright>
// --------------------------------------------------------------------------------------------------------------------

namespace ImageProcessor.Web.UnitTests.Extensions
{
    using System;
    using System.Collections.Generic;
    using System.IO;
    using System.Linq;
    using System.Threading.Tasks;
    using NUnit.Framework;
    using Web.Extensions;

    /// <summary>
    /// The directory info extensions unit tests.
    /// </summary>
    public static class DirectoryInfoExtensionsUnitTests
    {
        /// <summary>
        /// The when safe enumerable directories.
        /// </summary>
        [TestFixture]
        public class WhenSafeEnumerableDirectories
        {
            /// <summary>
            /// The test directory root.
            /// </summary>
            private static readonly string TestDirectoryRoot = TestContext.CurrentContext.TestDirectory + @"\DirectoryInfoExtensionsTests";

            /// <summary>
            /// The directory count.
            /// </summary>
            private const int DirectoryCount = 4;

            /// <summary>
            /// The directory list.
            /// </summary>
            private IEnumerable<string> directoryList;

            /// <summary>
            /// The setup directories.
            /// </summary>
            [SetUp]
            public void SetupDirectories()
            {
                directoryList = Enumerable.Range(1, DirectoryCount).Select(i => string.Format("{0}/TestDirectory{1}", TestDirectoryRoot, i));
                foreach (var directory in directoryList)
                {
                    Directory.CreateDirectory(directory);
                }
            }

            /// <summary>
            /// The remove directories.
            /// </summary>
            [TearDown]
            public void RemoveDirectories()
            {
                Directory.Delete(TestDirectoryRoot, true);
            }

            /// <summary>
            /// The then should return enumerable directories given path with sub directories.
            /// </summary>
            [Test]
            public void ThenShouldReturnEnumerableDirectoriesGivenPathWithSubDirectories()
            {
                // Arrange
                var info = new DirectoryInfo(TestDirectoryRoot);

                // Act
                var directories = info.SafeEnumerateDirectories();

                // Assert
                Assert.That(directories, Is.EquivalentTo(directoryList.Select(s => new DirectoryInfo(s))));
            }

            /// <summary>
            /// The then should return empty enumerable directories given path with invalid directory
            /// </summary>
            [Test]
            public void ThenShouldReturnEmptyEnumerableDirectoriesGivenPathWithInvalidDirectory()
            {
                // Arrange
                var info = new DirectoryInfo(string.Format("{0}Bad", TestDirectoryRoot));

                // Act
                var directories = info.SafeEnumerateDirectories();

                // Assert
                Assert.That(directories, Is.EquivalentTo(Enumerable.Empty<DirectoryInfo>()));
            }
        }
<<<<<<< HEAD

        /// <summary>
        /// The when safe enumerable directories async.
        /// </summary>
        [TestFixture]
        public class WhenSafeEnumerableDirectoriesAsync
        {
            /// <summary>
            /// The test directory root.
            /// </summary>
            private static readonly string TestDirectoryRoot = TestContext.CurrentContext.TestDirectory + @"\DirectoryInfoExtensionsTests";

            /// <summary>
            /// The directory count.
            /// </summary>
            private const int DirectoryCount = 6;

            /// <summary>
            /// The directory list.
            /// </summary>
            private IEnumerable<string> directoryList;

            /// <summary>
            /// The setup directories.
            /// </summary>
            [SetUp]
            public void SetupDirectories()
            {
                directoryList = Enumerable.Range(1, DirectoryCount).Select(i => string.Format("{0}/TestDirectory{1}", TestDirectoryRoot, i));
                foreach (var directory in directoryList)
                {
                    Directory.CreateDirectory(directory);
                }
            }

            /// <summary>
            /// The remove directories.
            /// </summary>
            [TearDown]
            public void RemoveDirectories()
            {
                Directory.Delete(TestDirectoryRoot, true);
            }
            /// <summary>
            /// Then should return enumerable directories asynchronously given path with subdirectories
            /// </summary>
            [Test]
            [Obsolete("This test method uses an obsolete method.")]
            public async Task ThenShouldReturnEnumerableDirectoriesAsyncGivenPathWithSubDirectories()
            {
                // Arrange
                var info = new DirectoryInfo(TestDirectoryRoot);
                var asyncResult = info.SafeEnumerateDirectoriesAsync();

                // Act
                var directories = await asyncResult;

                // Assert
                Assert.That(directories, Is.EquivalentTo(directoryList.Select(s => new DirectoryInfo(s))));
            }

            /// <summary>
            /// Then return empty enumerable directories asynchronously given invalid directory
            /// </summary>
            [Test]
            [Obsolete("This test method uses an obsolete method.")]
            public async Task ThenReturnEmptyEnumerableGivenInvalidDirectory()
            {
                // Arrange
                var info = new DirectoryInfo(string.Format("{0}Bad", TestDirectoryRoot));
                var asyncResult = info.SafeEnumerateDirectoriesAsync();

                // Act
                var directories = await asyncResult;

                // Assert
                Assert.That(directories, Is.EqualTo(Enumerable.Empty<DirectoryInfo>()));
            }
        }
=======
>>>>>>> d65e947d
    }
}<|MERGE_RESOLUTION|>--- conflicted
+++ resolved
@@ -7,13 +7,14 @@
 
 namespace ImageProcessor.Web.UnitTests.Extensions
 {
-    using System;
     using System.Collections.Generic;
     using System.IO;
     using System.Linq;
     using System.Threading.Tasks;
+
+    using Web.Extensions;
+
     using NUnit.Framework;
-    using Web.Extensions;
 
     /// <summary>
     /// The directory info extensions unit tests.
@@ -95,87 +96,5 @@
                 Assert.That(directories, Is.EquivalentTo(Enumerable.Empty<DirectoryInfo>()));
             }
         }
-<<<<<<< HEAD
-
-        /// <summary>
-        /// The when safe enumerable directories async.
-        /// </summary>
-        [TestFixture]
-        public class WhenSafeEnumerableDirectoriesAsync
-        {
-            /// <summary>
-            /// The test directory root.
-            /// </summary>
-            private static readonly string TestDirectoryRoot = TestContext.CurrentContext.TestDirectory + @"\DirectoryInfoExtensionsTests";
-
-            /// <summary>
-            /// The directory count.
-            /// </summary>
-            private const int DirectoryCount = 6;
-
-            /// <summary>
-            /// The directory list.
-            /// </summary>
-            private IEnumerable<string> directoryList;
-
-            /// <summary>
-            /// The setup directories.
-            /// </summary>
-            [SetUp]
-            public void SetupDirectories()
-            {
-                directoryList = Enumerable.Range(1, DirectoryCount).Select(i => string.Format("{0}/TestDirectory{1}", TestDirectoryRoot, i));
-                foreach (var directory in directoryList)
-                {
-                    Directory.CreateDirectory(directory);
-                }
-            }
-
-            /// <summary>
-            /// The remove directories.
-            /// </summary>
-            [TearDown]
-            public void RemoveDirectories()
-            {
-                Directory.Delete(TestDirectoryRoot, true);
-            }
-            /// <summary>
-            /// Then should return enumerable directories asynchronously given path with subdirectories
-            /// </summary>
-            [Test]
-            [Obsolete("This test method uses an obsolete method.")]
-            public async Task ThenShouldReturnEnumerableDirectoriesAsyncGivenPathWithSubDirectories()
-            {
-                // Arrange
-                var info = new DirectoryInfo(TestDirectoryRoot);
-                var asyncResult = info.SafeEnumerateDirectoriesAsync();
-
-                // Act
-                var directories = await asyncResult;
-
-                // Assert
-                Assert.That(directories, Is.EquivalentTo(directoryList.Select(s => new DirectoryInfo(s))));
-            }
-
-            /// <summary>
-            /// Then return empty enumerable directories asynchronously given invalid directory
-            /// </summary>
-            [Test]
-            [Obsolete("This test method uses an obsolete method.")]
-            public async Task ThenReturnEmptyEnumerableGivenInvalidDirectory()
-            {
-                // Arrange
-                var info = new DirectoryInfo(string.Format("{0}Bad", TestDirectoryRoot));
-                var asyncResult = info.SafeEnumerateDirectoriesAsync();
-
-                // Act
-                var directories = await asyncResult;
-
-                // Assert
-                Assert.That(directories, Is.EqualTo(Enumerable.Empty<DirectoryInfo>()));
-            }
-        }
-=======
->>>>>>> d65e947d
     }
 }