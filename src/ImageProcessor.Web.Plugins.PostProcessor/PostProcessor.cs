﻿// --------------------------------------------------------------------------------------------------------------------
// <copyright file="PostProcessor.cs" company="James Jackson-South">
//   Copyright (c) James Jackson-South.
//   Licensed under the Apache License, Version 2.0.
// </copyright>
// <summary>
//   The image postprocessor.
//   Many thanks to Azure Image Optimizer <see href="https://github.com/ligershark/AzureJobs"/>
// </summary>
// --------------------------------------------------------------------------------------------------------------------

namespace ImageProcessor.Web.Plugins.PostProcessor
{
    using System;
    using System.Diagnostics;
    using System.Globalization;
    using System.IO;
    using System.Management;
    using System.Web;

    using ImageProcessor.Configuration;

    /// <summary>
    /// The image postprocessor.
    /// Many thanks to Azure Image Optimizer <see href="https://github.com/ligershark/AzureJobs"/>
    /// </summary>
    public static class PostProcessor
    {
        /// <summary>
        /// Post processes the image.
        /// </summary>
        /// <param name="context">The current context.</param>
        /// <param name="stream">The source image stream.</param>
        /// <param name="extension">The image extension.</param>
        /// <returns>
        /// The <see cref="MemoryStream"/>.
        /// </returns>
        public static MemoryStream PostProcessImage(HttpContext context, MemoryStream stream, string extension)
        {
            if (!PostProcessorBootstrapper.Instance.IsInstalled)
            {
                return stream;
            }

            // Create a temporary source file with the correct extension.
            long length = stream.Length;

            string tempSourceFile = Path.GetTempFileName();
            string sourceFile = Path.ChangeExtension(tempSourceFile, extension);
            File.Move(tempSourceFile, sourceFile);

            // Give our destination file a unique name.
            string destinationFile = sourceFile.Replace(extension, "-out" + extension);

            // Save the input stream to our source temp file for post processing.
            using (FileStream fileStream = File.Create(sourceFile))
            {
                stream.CopyTo(fileStream);
            }

            PostProcessingResultEventArgs result = RunProcess(context.Request.Unvalidated.Url, sourceFile, destinationFile, length);

            // If our result is good and a saving is made we replace our original stream contents with our new compressed file.
            if (result != null && result.ResultFileSize > 0 && result.Saving > 0)
            {
                using (FileStream fileStream = File.OpenRead(destinationFile))
                {
                    stream.SetLength(0);
                    fileStream.CopyTo(stream);
                }
            }

            // Cleanup the temp files.
            try
            {
                // Ensure files exist, are not read only, and delete
                if (File.Exists(sourceFile))
                {
                    File.SetAttributes(sourceFile, FileAttributes.Normal);
                    File.Delete(sourceFile);
                }

                if (File.Exists(destinationFile))
                {
                    File.SetAttributes(destinationFile, FileAttributes.Normal);
                    File.Delete(destinationFile);
                }
            }
            catch
            {
                // Normally a No no, but logging would be excessive + temp files get cleaned up eventually.
            }

            stream.Position = 0;
            return stream;
        }

        /// <summary>
        /// Runs the process to optimize the images.
        /// </summary>
        /// <param name="url">The current request url.</param>
        /// <param name="sourceFile">The source file.</param>
        /// <param name="destinationFile">The destination file.</param>
        /// <param name="length">The source file length in bytes.</param>
        /// <returns>
        /// The <see cref="System.Threading.Tasks.Task"/> containing post-processing information.
        /// </returns>
        private static PostProcessingResultEventArgs RunProcess(Uri url, string sourceFile, string destinationFile, long length)
        {
            // Create a new, hidden process to run our postprocessor command.
            // We allow no more than the set timeout (default 5 seconds) for the process to run before killing it to prevent blocking the app.
            int timeout = PostProcessorBootstrapper.Instance.Timout;
            PostProcessingResultEventArgs result = null;
            string arguments = GetArguments(sourceFile, destinationFile, length);

            if (string.IsNullOrWhiteSpace(arguments))
            {
                // Not a file we can post process.
                return null;
            }

            ProcessStartInfo start = new ProcessStartInfo("cmd")
            {
                WindowStyle = ProcessWindowStyle.Hidden,
                WorkingDirectory = PostProcessorBootstrapper.Instance.WorkingPath,
                Arguments = arguments,
                UseShellExecute = false,
                CreateNoWindow = true,
                RedirectStandardError = true,
                RedirectStandardOutput = true
            };

            Process process = null;
            try
            {
                process = new Process
                {
                    StartInfo = start,
                    EnableRaisingEvents = true
                };

                // Process has completed successfully within the time limit.
                process.Exited += (sender, args) =>
                {
                    result = new PostProcessingResultEventArgs(destinationFile, length);
                };

                process.Start();

<<<<<<< HEAD
                string output = process.StandardOutput.ReadToEnd();
                string error = process.StandardError.ReadToEnd();
=======
                // Recursively kill all child processes.
                void KillProcessAndChildren(int pid)
                {
                    using (var searcher = new ManagementObjectSearcher($"Select * From Win32_Process Where ParentProcessID={pid}"))
                    {
                        ManagementObjectCollection moc = searcher.Get();
                        foreach (ManagementBaseObject mo in moc)
                        {
                            KillProcessAndChildren(Convert.ToInt32(mo["ProcessID"]));
                        }

                        try
                        {
                            Process proc = Process.GetProcessById(pid);
                            proc.Kill();
                        }
                        catch
                        {
                            // Process already exited.
                        }
                    }
                }
>>>>>>> eba1804d

                // Wait for processing to finish, but not more than our timeout.
                if (!process.WaitForExit(timeout))
                {
                    KillProcessAndChildren(process.Id);
                    ImageProcessorBootstrapper.Instance.Logger.Log(
                        typeof(PostProcessor),
                        $"Unable to post process image for request {url} within {timeout}ms. Original image returned.");
                }
            }
            catch (Exception ex)
            {
                // Some security policies don't allow execution of programs in this way.
                ImageProcessorBootstrapper.Instance.Logger.Log(typeof(PostProcessor), ex.Message);
            }
            finally
            {
                // Make sure we always dispose and release
                process?.Dispose();
            }

            return result;
        }

        /// <summary>
        /// Gets the correct arguments to pass to the post-processor.
        /// </summary>
        /// <param name="sourceFile">The source file.</param>
        /// <param name="destinationFile">The source file.</param>
        /// <param name="length">The source file length in bytes.</param>
        /// <returns>
        /// The <see cref="string"/> containing the correct command arguments.
        /// </returns>
        private static string GetArguments(string sourceFile, string destinationFile, long length)
        {
            if (!Uri.IsWellFormedUriString(sourceFile, UriKind.RelativeOrAbsolute) && !File.Exists(sourceFile))
            {
                return null;
            }

            string ext;

            string extension = Path.GetExtension(sourceFile);
            if (extension != null)
            {
                ext = extension.ToLowerInvariant();
            }
            else
            {
                return null;
            }

            switch (ext)
            {
                case ".png":
                    return string.Format(CultureInfo.CurrentCulture, "/c png.cmd \"{0}\" \"{1}\"", sourceFile, destinationFile);

                case ".jpg":
                case ".jpeg":

                    // If it's greater than 10Kb use progressive
                    // http://yuiblog.com/blog/2008/12/05/imageopt-4/
                    if (length > 10000)
                    {
                        return string.Format(CultureInfo.CurrentCulture, "/c cjpeg -quality 80,60 -smooth 5 -outfile \"{1}\" \"{0}\"", sourceFile, destinationFile);
                    }

                    return string.Format(CultureInfo.CurrentCulture, "/c jpegtran -copy all -optimize -outfile \"{1}\" \"{0}\"", sourceFile, destinationFile);

                case ".gif":
                    return string.Format(CultureInfo.CurrentCulture, "/c gifsicle --optimize=3 \"{0}\" --output=\"{1}\"", sourceFile, destinationFile);
            }

            return null;
        }
    }
}<|MERGE_RESOLUTION|>--- conflicted
+++ resolved
@@ -147,10 +147,8 @@
 
                 process.Start();
 
-<<<<<<< HEAD
                 string output = process.StandardOutput.ReadToEnd();
                 string error = process.StandardError.ReadToEnd();
-=======
                 // Recursively kill all child processes.
                 void KillProcessAndChildren(int pid)
                 {
@@ -173,7 +171,6 @@
                         }
                     }
                 }
->>>>>>> eba1804d
 
                 // Wait for processing to finish, but not more than our timeout.
                 if (!process.WaitForExit(timeout))
